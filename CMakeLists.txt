cmake_minimum_required(VERSION 3.22)

project(llmcpp VERSION 1.3.0)

# Set version variables for easier access
set(LLMCPP_VERSION_MAJOR ${PROJECT_VERSION_MAJOR})
set(LLMCPP_VERSION_MINOR ${PROJECT_VERSION_MINOR})
set(LLMCPP_VERSION_PATCH ${PROJECT_VERSION_PATCH})
set(LLMCPP_VERSION ${PROJECT_VERSION})

# Generate version header
configure_file(
    "${CMAKE_CURRENT_SOURCE_DIR}/include/llmcpp_version.h.in"
    "${CMAKE_CURRENT_BINARY_DIR}/include/llmcpp_version.h"
    @ONLY
)

# C++ Standard
set(CMAKE_CXX_STANDARD 20)
set(CMAKE_CXX_STANDARD_REQUIRED ON)

# Build options
option(LLMCPP_BUILD_TESTS "Build tests" OFF)
option(LLMCPP_BUILD_EXAMPLES "Build examples" OFF)

# Compiler-specific options
if(MSVC)
    add_compile_options(/W4)
else()
    add_compile_options(-Wall -Wextra -Wpedantic)
endif()

<<<<<<< HEAD
=======
# Optional OpenSSL dependency (prefer native SSL if available)
option(LLMCPP_USE_OPENSSL "Use OpenSSL instead of native SSL" OFF)

if(LLMCPP_USE_OPENSSL)
    find_package(OpenSSL QUIET)
    if(OpenSSL_FOUND)
        message(STATUS "llmcpp: Using OpenSSL for HTTPS")
    else()
        message(WARNING "llmcpp: OpenSSL requested but not found, falling back to native SSL")
        set(LLMCPP_USE_OPENSSL OFF)
    endif()
else()
    message(STATUS "llmcpp: Using native SSL (SecureTransport on macOS, WinSSL on Windows)")
endif()

>>>>>>> afb92473
# Use FetchContent for dependencies
include(FetchContent)

# nlohmann-json
FetchContent_Declare(
    nlohmann_json
    GIT_REPOSITORY https://github.com/nlohmann/json.git
    GIT_TAG v3.11.3
)

# cpp-httplib  
FetchContent_Declare(
    httplib
    GIT_REPOSITORY https://github.com/yhirose/cpp-httplib.git
    GIT_TAG v0.15.3
)

<<<<<<< HEAD
# Configure httplib to use native SSL and disable unnecessary features
# - macOS: Uses SecureTransport (via Security framework)
# - Windows: Uses WinSSL/Schannel (via crypt32)
# - Linux: Would need OpenSSL, but we primarily target macOS/Windows
set(HTTPLIB_USE_OPENSSL OFF CACHE BOOL "Use OpenSSL" FORCE)
set(HTTPLIB_USE_ZLIB OFF CACHE BOOL "Use zlib" FORCE)
set(HTTPLIB_USE_BROTLI OFF CACHE BOOL "Use Brotli" FORCE)

# Enable platform-specific SSL
if(APPLE)
    set(HTTPLIB_USE_SECURE_TRANSPORT ON CACHE BOOL "Use SecureTransport on macOS" FORCE)
elseif(WIN32)
    set(HTTPLIB_USE_WINSSL ON CACHE BOOL "Use WinSSL on Windows" FORCE)
=======
# Configure httplib SSL and disable unnecessary features
set(HTTPLIB_USE_ZLIB OFF CACHE BOOL "Use zlib" FORCE)
set(HTTPLIB_USE_BROTLI OFF CACHE BOOL "Use Brotli" FORCE)

if(LLMCPP_USE_OPENSSL AND OpenSSL_FOUND)
    # Use OpenSSL
    set(HTTPLIB_USE_OPENSSL ON CACHE BOOL "Use OpenSSL" FORCE)
    set(HTTPLIB_USE_SECURE_TRANSPORT OFF CACHE BOOL "Use SecureTransport" FORCE)
    set(HTTPLIB_USE_WINSSL OFF CACHE BOOL "Use WinSSL" FORCE)
else()
    # Use native SSL
    set(HTTPLIB_USE_OPENSSL OFF CACHE BOOL "Use OpenSSL" FORCE)
    if(APPLE)
        set(HTTPLIB_USE_SECURE_TRANSPORT ON CACHE BOOL "Use SecureTransport on macOS" FORCE)
    elseif(WIN32)
        set(HTTPLIB_USE_WINSSL ON CACHE BOOL "Use WinSSL on Windows" FORCE)
    endif()
>>>>>>> afb92473
endif()

# Make dependencies available
FetchContent_MakeAvailable(nlohmann_json httplib)

# Source files
set(LLMCPP_SOURCES
    src/core/LLMTypes.cpp
    src/core/LLMClient.cpp
    src/core/JsonSchemaBuilder.cpp
    src/core/ClientFactory.cpp
    src/core/ResponseParser.cpp
    src/providers/ClientManager.cpp
    src/providers/ClientFactory.cpp
    src/openai/OpenAIClient.cpp
    src/openai/OpenAIHttpClient.cpp
    src/openai/OpenAIResponsesApi.cpp
    src/openai/OpenAISchemaBuilder.cpp
    src/openai/OpenAIModels.cpp
    src/openai/OpenAITypes.cpp
    src/openai/OpenAIMcpUtils.cpp
    src/openai/OpenAIUtils.cpp
    src/anthropic/AnthropicClient.cpp
    src/anthropic/AnthropicHttpClient.cpp
    src/anthropic/AnthropicSchemaBuilder.cpp
)

# Create library
add_library(llmcpp ${LLMCPP_SOURCES})

# Add include directories
target_include_directories(llmcpp 
    PUBLIC 
        $<BUILD_INTERFACE:${CMAKE_CURRENT_SOURCE_DIR}/include>
        $<BUILD_INTERFACE:${CMAKE_CURRENT_BINARY_DIR}/include>
        $<INSTALL_INTERFACE:include>
)

# Link libraries
target_link_libraries(llmcpp 
    PUBLIC 
        nlohmann_json
    PRIVATE
        httplib::httplib
)

# Platform-specific libraries
if(WIN32)
    target_link_libraries(llmcpp PRIVATE ws2_32 wsock32 crypt32)
elseif(APPLE)
    target_link_libraries(llmcpp PRIVATE 
        "-framework CoreFoundation" 
        "-framework Security"
    )
endif()

# Add examples if requested
if(LLMCPP_BUILD_EXAMPLES)
    add_subdirectory(examples)
endif()



# Add tests if requested
if(LLMCPP_BUILD_TESTS)
    add_subdirectory(tests)
endif()

# Installation
include(GNUInstallDirs)
include(CMakePackageConfigHelpers)

# Install the library and its dependencies
install(TARGETS llmcpp nlohmann_json
    EXPORT llmcppTargets
    LIBRARY DESTINATION ${CMAKE_INSTALL_LIBDIR}
    ARCHIVE DESTINATION ${CMAKE_INSTALL_LIBDIR}
    RUNTIME DESTINATION ${CMAKE_INSTALL_BINDIR}
)

# Install headers
install(DIRECTORY include/
    DESTINATION ${CMAKE_INSTALL_INCLUDEDIR}
    FILES_MATCHING PATTERN "*.h" PATTERN "*.hpp"
)

# Install generated version header
install(FILES "${CMAKE_CURRENT_BINARY_DIR}/include/llmcpp_version.h"
    DESTINATION ${CMAKE_INSTALL_INCLUDEDIR}
)

# Export the targets to a script
install(EXPORT llmcppTargets
    FILE llmcppTargets.cmake
    NAMESPACE llmcpp::
    DESTINATION lib/cmake/llmcpp
)

# Generate and install the config and version files
write_basic_package_version_file(
    "${CMAKE_CURRENT_BINARY_DIR}/llmcppConfigVersion.cmake"
    VERSION ${PROJECT_VERSION}
    COMPATIBILITY AnyNewerVersion
)

configure_package_config_file(
    "${CMAKE_CURRENT_LIST_DIR}/cmake/llmcppConfig.cmake.in"
    "${CMAKE_CURRENT_BINARY_DIR}/llmcppConfig.cmake"
    INSTALL_DESTINATION lib/cmake/llmcpp
)

install(FILES
    "${CMAKE_CURRENT_BINARY_DIR}/llmcppConfig.cmake"
    "${CMAKE_CURRENT_BINARY_DIR}/llmcppConfigVersion.cmake"
    DESTINATION lib/cmake/llmcpp
)

# CPack configuration for releases
include(CPack)

set(CPACK_PACKAGE_NAME "llmcpp")
set(CPACK_PACKAGE_VERSION ${PROJECT_VERSION})
set(CPACK_PACKAGE_DESCRIPTION_SUMMARY "Modern C++20 library for Large Language Model APIs")
set(CPACK_PACKAGE_DESCRIPTION "A unified interface for Large Language Model APIs with support for multiple providers, async operations, and modern C++20 features.")
set(CPACK_PACKAGE_VENDOR "llmcpp")
set(CPACK_PACKAGE_CONTACT "https://github.com/lucaromagnoli/llmcpp")
set(CPACK_RESOURCE_FILE_LICENSE "${CMAKE_CURRENT_SOURCE_DIR}/LICENSE")
set(CPACK_RESOURCE_FILE_README "${CMAKE_CURRENT_SOURCE_DIR}/README.md")

# Package file names
set(CPACK_PACKAGE_FILE_NAME "${CPACK_PACKAGE_NAME}-${CPACK_PACKAGE_VERSION}-${CMAKE_SYSTEM_NAME}-${CMAKE_SYSTEM_PROCESSOR}")

# Source package
set(CPACK_SOURCE_PACKAGE_FILE_NAME "${CPACK_PACKAGE_NAME}-${CPACK_PACKAGE_VERSION}-source")
set(CPACK_SOURCE_IGNORE_FILES
    /.git/
    /build/
    /\.DS_Store
    /\.env
    /\.vscode/
    /\.idea/
    /cmake-build-*/
    /\.clion/
)

# Platform-specific settings
if(WIN32)
    set(CPACK_GENERATOR "ZIP")
    set(CPACK_SOURCE_GENERATOR "ZIP")
elseif(APPLE)
    set(CPACK_GENERATOR "TGZ")
    set(CPACK_SOURCE_GENERATOR "TGZ")
else()
    set(CPACK_GENERATOR "TGZ")
    set(CPACK_SOURCE_GENERATOR "TGZ")
endif()<|MERGE_RESOLUTION|>--- conflicted
+++ resolved
@@ -30,8 +30,6 @@
     add_compile_options(-Wall -Wextra -Wpedantic)
 endif()
 
-<<<<<<< HEAD
-=======
 # Optional OpenSSL dependency (prefer native SSL if available)
 option(LLMCPP_USE_OPENSSL "Use OpenSSL instead of native SSL" OFF)
 
@@ -47,7 +45,6 @@
     message(STATUS "llmcpp: Using native SSL (SecureTransport on macOS, WinSSL on Windows)")
 endif()
 
->>>>>>> afb92473
 # Use FetchContent for dependencies
 include(FetchContent)
 
@@ -65,21 +62,6 @@
     GIT_TAG v0.15.3
 )
 
-<<<<<<< HEAD
-# Configure httplib to use native SSL and disable unnecessary features
-# - macOS: Uses SecureTransport (via Security framework)
-# - Windows: Uses WinSSL/Schannel (via crypt32)
-# - Linux: Would need OpenSSL, but we primarily target macOS/Windows
-set(HTTPLIB_USE_OPENSSL OFF CACHE BOOL "Use OpenSSL" FORCE)
-set(HTTPLIB_USE_ZLIB OFF CACHE BOOL "Use zlib" FORCE)
-set(HTTPLIB_USE_BROTLI OFF CACHE BOOL "Use Brotli" FORCE)
-
-# Enable platform-specific SSL
-if(APPLE)
-    set(HTTPLIB_USE_SECURE_TRANSPORT ON CACHE BOOL "Use SecureTransport on macOS" FORCE)
-elseif(WIN32)
-    set(HTTPLIB_USE_WINSSL ON CACHE BOOL "Use WinSSL on Windows" FORCE)
-=======
 # Configure httplib SSL and disable unnecessary features
 set(HTTPLIB_USE_ZLIB OFF CACHE BOOL "Use zlib" FORCE)
 set(HTTPLIB_USE_BROTLI OFF CACHE BOOL "Use Brotli" FORCE)
@@ -97,7 +79,6 @@
     elseif(WIN32)
         set(HTTPLIB_USE_WINSSL ON CACHE BOOL "Use WinSSL on Windows" FORCE)
     endif()
->>>>>>> afb92473
 endif()
 
 # Make dependencies available
